--- conflicted
+++ resolved
@@ -70,18 +70,14 @@
 		app.add_plugins((
 			persistent::plugin,
 			save::plugin,
-			settings::plugin,
 			game::plugin,
 			screen::plugin,
 			audio::plugin,
 			graphics::plugin,
-<<<<<<< HEAD
 			assets::plugin,
 			ui::plugin,
 			settings::plugin,
-=======
 			camera::plugin,
->>>>>>> ca4ca65c
 		));
 
 		// Enable dev tools for dev builds.
