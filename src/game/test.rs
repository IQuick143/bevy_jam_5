--- conflicted
+++ resolved
@@ -151,11 +151,7 @@
 	fn turn_system(
 		In((id, amount)): In<(usize, i32)>,
 		mut events: EventWriter<RotateCycleGroup>,
-<<<<<<< HEAD
-		cycle_list: Query<&CycleEntities>,
-=======
 		cycle_list: Res<CycleEntities>,
->>>>>>> 6af486cb
 	) {
 		events.send(RotateCycleGroup(RotateCycle {
 			target_cycle: cycle_list.0[id],
