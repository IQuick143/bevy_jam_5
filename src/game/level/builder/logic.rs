use super::error::*;
use super::*;

use bevy::math::bounding::BoundingVolume;
use bevy::platform::collections::HashSet;
use itertools::Itertools as _;

impl LevelBuilder {
	pub const PLACEHOLDER_LEVEL_NAME: &'static str = "NAME_MISSING";

	pub fn new() -> Self {
		Self {
			name: None,
			hint: None,
			vertices: Vec::new(),
			cycles: Vec::new(),
			detectors: Vec::new(),
			declared_links: Vec::new(),
			declared_one_way_cycle_links: Vec::new(),
			declared_one_way_detector_links: Vec::new(),
			explicit_bounding_box: default(),
			scale_override: None,
			initial_zoom: None,
			initial_camera_pos: default(),
		}
	}

	pub fn set_level_name(&mut self, name: String) -> Result<(), LevelBuilderError> {
		if self.name.is_some() {
			return Err(LevelBuilderError::LevelNameAlreadySet);
		}
		self.name = Some(name);
		Ok(())
	}

	pub fn set_level_hint(&mut self, hint: String) -> Result<(), LevelBuilderError> {
		if self.hint.is_some() {
			return Err(LevelBuilderError::LevelHintAlreadySet);
		}
		self.hint = Some(hint);
		Ok(())
	}

	pub fn explicit_bounding_box(&mut self) -> &mut PartialBoundingBox {
		&mut self.explicit_bounding_box
	}

	pub fn set_initial_zoom(&mut self, zoom: f32) {
		self.initial_zoom = Some(zoom);
	}

	pub fn explicit_initial_camera_pos(&mut self) -> &mut PartialVec2 {
		&mut self.initial_camera_pos
	}

	pub fn add_vertex(&mut self) -> Result<usize, LevelBuilderError> {
		self.vertices.push(IntermediateVertexData {
			position: IntermediateVertexPosition::Free,
			hint_position: None,
			object: None,
			glyph: None,
			color_label_appearence: None,
		});
		Ok(self.vertices.len() - 1)
	}

	pub fn add_cycle(
		&mut self,
		turnability: CycleTurnability,
		vertex_indices: impl IntoIterator<Item = usize>,
		detectors: impl IntoIterator<Item = (usize, i32)>,
		walls: impl IntoIterator<Item = i32>,
	) -> Result<usize, LevelBuilderError> {
		let vertex_indices = vertex_indices.into_iter().collect::<Vec<_>>();
		if let Some(i) = vertex_indices.iter().duplicates().next() {
			return Err(LevelBuilderError::RepeatingVertexInCycle(*i));
		}
		if let Some(i) = vertex_indices
			.iter()
			.copied()
			.find(|&i| i >= self.vertices.len())
		{
			return Err(LevelBuilderError::VertexIndexOutOfRange(i));
		}
		// Max with 1 to avoid a possible panic in rem_euclid.
		let n_vertices = usize::max(vertex_indices.len(), 1) as i32;
		let detectors = detectors
			.into_iter()
			.map(|(detector, position)| (detector, i32::rem_euclid(position, n_vertices) as usize))
			.collect::<Vec<_>>();
<<<<<<< HEAD
		let walls = walls
			.into_iter()
			.map(|position| i32::rem_euclid(position, n_vertices) as usize)
			.collect::<Vec<_>>();
=======
>>>>>>> 9af0e712
		// If there are detectors but no vertices, this cycle is invalid.
		if vertex_indices.is_empty() && !detectors.is_empty() {
			return Err(LevelBuilderError::DetectorOnEmptyCycle);
		}
		// If there are walls but no vertices, this cycle is invalid.
		if vertex_indices.is_empty() && !detectors.is_empty() {
			return Err(LevelBuilderError::WallOnEmptyCycle);
		}
		if let Some((index, _)) = detectors
			.iter()
			.find(|&(index, _)| *index >= self.detectors.len())
		{
			return Err(LevelBuilderError::DetectorIndexOutOfRange(*index));
		}
		// Add the cycle entry
		self.cycles.push(IntermediateCycleData {
			placement: None,
			center_sprite_position: IntermediateCycleCenterSpritePosition::Unspecified,
			vertex_indices,
			turnability,
			linked_cycle: IntermediateLinkStatus::None,
			outgoing_one_way_links: Vec::new(),
			placed_detectors: detectors,
			walls,
		});
		Ok(self.cycles.len() - 1)
	}

	pub fn add_detector(&mut self) -> Result<usize, LevelBuilderError> {
		self.detectors
			.push(IntermediateDetectorData { links: Vec::new() });
		Ok(self.detectors.len() - 1)
	}

	pub fn set_object(
		&mut self,
		vertex_index: usize,
		object: ObjectData,
	) -> Result<(), LevelBuilderError> {
		if vertex_index >= self.vertices.len() {
			return Err(LevelBuilderError::VertexIndexOutOfRange(vertex_index));
		}
		self.vertices[vertex_index].object = Some(object);
		Ok(())
	}

	pub fn set_glyph(
		&mut self,
		vertex_index: usize,
		glyph: GlyphData,
	) -> Result<(), LevelBuilderError> {
		if vertex_index >= self.vertices.len() {
			return Err(LevelBuilderError::VertexIndexOutOfRange(vertex_index));
		}
		self.vertices[vertex_index].glyph = Some(glyph);
		Ok(())
	}

	/// Links two cycles. The link is both symmetric and transitive.
	/// ## Notes
	/// This function only has basic safety guarantee.
	/// If it fails, the two cycles may become partially linked.
	/// The builder as a whole should remain in a valid state.
	pub fn link_cycles(
		&mut self,
		source_cycle: usize,
		dest_cycle: usize,
		direction: LinkedCycleDirection,
	) -> Result<(), LevelBuilderError> {
		if source_cycle >= self.cycles.len() {
			return Err(LevelBuilderError::CycleIndexOutOfRange(source_cycle));
		}
		if dest_cycle >= self.cycles.len() {
			return Err(LevelBuilderError::CycleIndexOutOfRange(dest_cycle));
		}
		// Add the link symmetrically, in both directions
		self.add_cycle_link(source_cycle, dest_cycle, direction)?;
		self.declared_links.push(DeclaredLinkData {
			source_cycle,
			dest_cycle,
			direction,
		});
		Ok(())
	}

	/// Links two cycles by a one-way.
	pub fn one_way_link_cycles(
		&mut self,
		source_cycle: usize,
		dest_cycle: usize,
		direction: LinkedCycleDirection,
		multiplicity: u64,
	) -> Result<(), LevelBuilderError> {
		if source_cycle >= self.cycles.len() {
			return Err(LevelBuilderError::CycleIndexOutOfRange(source_cycle));
		}
		if dest_cycle >= self.cycles.len() {
			return Err(LevelBuilderError::CycleIndexOutOfRange(dest_cycle));
		}
		if source_cycle == dest_cycle {
			// TODO: consider a better error.
			return Err(LevelBuilderError::CycleLinkageConflict(
				source_cycle,
				dest_cycle,
			));
		}
		self.cycles[source_cycle]
			.outgoing_one_way_links
			.push(OneWayIntermediateData {
				target_cycle: dest_cycle,
				direction,
				multiplicity,
			});
		self.declared_one_way_cycle_links
			.push(DeclaredOneWayLinkData {
				source: source_cycle,
				dest_cycle,
				direction,
				multiplicity,
			});
		Ok(())
	}

	/// Links a detector to a cycle by a one-way.
	pub fn one_way_link_detector(
		&mut self,
		detector: usize,
		dest_cycle: usize,
		direction: LinkedCycleDirection,
		multiplicity: u64,
	) -> Result<(), LevelBuilderError> {
		if dest_cycle >= self.cycles.len() {
			return Err(LevelBuilderError::CycleIndexOutOfRange(dest_cycle));
		}
		if let Some(detector) = self.detectors.get_mut(detector) {
			detector.links.push(OneWayIntermediateData {
				target_cycle: dest_cycle,
				direction,
				multiplicity,
			});
			Ok(())
		} else {
			Err(LevelBuilderError::DetectorIndexOutOfRange(detector))
		}
	}

	/// Checks that the level data is complete and assembles it
	pub fn build(mut self) -> LevelBuildResult {
		let mut errors = LevelBuilderErrorLog::default();

		let (groups, detectors, execution_order) = self.compute_groups_and_detectors(&mut errors);
		let forbidden_group_pairs = self
			.compute_forbidden_groups(&groups)
			.map_err(|err| errors.push(LevelBuilderError::OverlappedLinkedCycles(err)))
			.unwrap_or_default();
		self.validate_before_build(&mut errors);
		errors.extend(
			self.solve_vertex_placements()
				.into_iter()
				.map(LevelBuilderError::VertexSolverError),
		);
		self.materialize_cycle_center_placements();
		self.apply_color_label_appearences_to_buttons();
		let bounding_box = self.fit_to_default_viewport();
		let initial_camera_pos = Vec2::new(
			self.initial_camera_pos.x.unwrap_or(bounding_box.center().x),
			self.initial_camera_pos.y.unwrap_or(bounding_box.center().y),
		);
		let vertices = self
			.vertices
			.into_iter()
			.map(Self::build_vertex_data)
			.collect::<Vec<_>>();
		let cycles = self
			.cycles
			.into_iter()
			.map(|c| Self::build_cycle_data(c, &vertices))
			.collect();
		let level = LevelData {
			is_valid: errors.is_ok(),
			name: self
				.name
				.unwrap_or_else(|| Self::PLACEHOLDER_LEVEL_NAME.to_owned()),
			hint: self.hint,
			vertices,
			cycles,
			groups,
			detectors,
			declared_links: self.declared_links,
			declared_one_way_links: self.declared_one_way_cycle_links,
			forbidden_group_pairs,
			execution_order,
			bounding_box,
			initial_zoom: self.initial_zoom.unwrap_or(1.0),
			initial_camera_pos,
		};
		LevelBuildResult { level, errors }
	}

	/// Computes and creates the [`GroupData`] objects
	/// Computes the execution order of groups and detectors
	/// Also assigns all cycles and detectors into their groups
	fn compute_groups_and_detectors(
		&mut self,
		errors: &mut LevelBuilderErrorLog,
	) -> (Vec<GroupData>, Vec<DetectorData>, Vec<DetectorOrGroup>) {
		let mut groups = self.construct_cycle_groups();
		let detectors = self.construct_detectors();
		self.link_groups_via_detectors(&mut groups);
		match self.construct_execution_order(&groups, &detectors) {
			Ok(execution_order) => {
				#[cfg(any(debug_assertions, test))]
				self.debug_verify_execution_order(&groups, &detectors, &execution_order);
				(groups, detectors, execution_order)
			}
			Err(err) => {
				errors.push(LevelBuilderError::OneWayLinkLoop(err));
				(groups, detectors, Vec::new())
			}
		}
	}

	/// Collects all cycles into groups
	///
	/// Switches all cycles to [`IntermediateLinkStatus::Group`]
	/// and outputs the group list with the corresponding indices.
	/// [`GroupData::cycles`] and [`GroupData::linked_groups`] are filled in.
	/// [`GroupData::outgoing_detector_cycles`] are **not** filled in yet
	/// as detectors have not yet been constructed
	/// (call [`Self::link_groups_via_detectors`] after building detectors)
	/// (yes, [`Self::link_groups_via_detectors`] does not take detectors directly,
	/// but it depends on correct detector numbering that is
	/// modified by [`Self::construct_detectors`])
	fn construct_cycle_groups(&mut self) -> Vec<GroupData> {
		let mut groups = Vec::new();
		for cycle in self.cycles.iter_mut() {
			if let IntermediateLinkStatus::None = cycle.linked_cycle {
				groups.push(GroupData {
					cycles: Vec::new(),
					linked_groups: Vec::new(),
					outgoing_detector_cycles: Vec::new(),
				});
				cycle.linked_cycle = IntermediateLinkStatus::Group(
					groups.len() - 1,
					LinkedCycleDirection::Coincident,
				);
			}
		}
		// Technically we could've done this in the previous loop,
		// but I do not trust either of the two doofi working on
		// this codebase to not break the invariant that
		// a cycle always points to a lower cycle or a group,
		// so I will not assume it.
		for cycle in 0..self.cycles.len() {
			let (root_cycle, direction_1) = self.find_group_root(cycle);
			let IntermediateLinkStatus::Group(group, direction_2) =
				self.cycles[root_cycle].linked_cycle
			else {
				unreachable!("Some doofus done doofed up the for loop above this one. (or the one inside find_group_root)");
			};
			let direction = direction_1 * direction_2;
			groups[group]
				.cycles
				.push((cycle, direction_1 * direction_2));
			self.cycles[cycle].linked_cycle = IntermediateLinkStatus::Group(group, direction);
		}
		// A third pass for aggregating group one-ways
		for source_cycle in 0..self.cycles.len() {
			let IntermediateLinkStatus::Group(source_group, direction_1) =
				self.cycles[source_cycle].linked_cycle
			else {
				unreachable!("Some doofus done doofed up the for loop above this one.");
			};
			for link in self.cycles[source_cycle].outgoing_one_way_links.iter() {
				let IntermediateLinkStatus::Group(target_group, direction_2) =
					self.cycles[link.target_cycle].linked_cycle
				else {
					unreachable!("Some doofus done doofed up the for loop above this one.");
				};
				groups[source_group].linked_groups.push(OneWayLinkData {
					target_group,
					direction: link.direction * direction_1 * direction_2,
					multiplicity: link.multiplicity,
				});
			}
		}
		groups
	}

	fn construct_detectors(&mut self) -> Vec<DetectorData> {
		// Remove unused detectors
		let mut used = vec![false; self.detectors.len()];
		for cycle in self.cycles.iter() {
			for (detector, _) in cycle.placed_detectors.iter() {
				used[*detector] = true;
			}
		}
		let mut new_ids = vec![0; self.detectors.len()];
		let mut detectors = Vec::new();
		for detector in 0..self.detectors.len() {
			if used[detector] {
				new_ids[detector] = detectors.len();
				detectors.push(DetectorData {
					linked_groups: self.detectors[detector]
						.links
						.iter()
						.map(|link| {
							let IntermediateLinkStatus::Group(
								target_group,
								target_direction_in_group,
							) = self.cycles[link.target_cycle].linked_cycle
							else {
								unreachable!("Cycles should have groups by now");
							};
							OneWayLinkData {
								target_group,
								direction: link.direction * target_direction_in_group,
								multiplicity: link.multiplicity,
							}
						})
						.collect(),
				});
			}
		}
		// Fix indices in cycles
		for cycle in self.cycles.iter_mut() {
			for (detector, _) in cycle.placed_detectors.iter_mut() {
				*detector = new_ids[*detector];
			}
		}
		detectors
	}

	fn link_groups_via_detectors(&self, groups: &mut [GroupData]) {
		for (cycle_id, cycle) in self.cycles.iter().enumerate() {
			if !cycle.placed_detectors.is_empty() || !cycle.walls.is_empty() {
				let IntermediateLinkStatus::Group(group, _) = cycle.linked_cycle else {
					unreachable!("Cycles should have groups by now");
				};
				groups[group].outgoing_detector_cycles.push(cycle_id);
			}
		}
	}

	/// Sorts a level topologically by one-way links
	///
	/// TODO: use a better structure for the links between cycles,
	/// to deduplicate mutliple equivalent dependencies
	fn construct_execution_order(
		&self,
		groups: &[GroupData],
		detectors: &[DetectorData],
	) -> Result<Vec<DetectorOrGroup>, OneWayLinkLoopError> {
		let n_groups = groups.len();
		let n_detectors = self.detectors.len();

		let get_merged_index = |id| match id {
			DetectorOrGroup::Group(i) => i,
			DetectorOrGroup::Detector(i) => i + n_groups,
		};

		let mut sorted_order = Vec::new();
		let mut sorted_mark = vec![false; n_groups + n_detectors];
		let mut currently_visited_mark = vec![false; n_groups + n_detectors];
		let mut stack = Vec::new();

		// This for-loop inserts all the groups, we don't really care about the detectors
		// They'll either be brought in as a dependency of some group, or can be ignored.
		// (Though that should raise eyebrows if it happens.)
		for new_group in 0..n_groups {
			// Node is already in the ordering, skip it
			if sorted_mark[new_group] {
				continue;
			}
			stack.push(DetectorOrGroup::Group(new_group));
			while let Some(&node) = stack.last() {
				let index = get_merged_index(node);
				// Node is already in the ordering, skip it
				// This removes duplicates from the stack
				if sorted_mark[index] {
					stack.pop();
					continue;
				}
				currently_visited_mark[index] = true;
				let mut blocked = false;
				// Process group dependencies of this node
				let mut dependency_callback = |dependency: DetectorOrGroup| {
					let index = get_merged_index(dependency);
					if currently_visited_mark[index] {
						// TODO: Better errors, but I really could not be bothered.
						return Err(OneWayLinkLoopError);
					}
					// If this node depends on nodes that have not yet been put into the topological ordering
					// We need to first handle those and block this node
					if !sorted_mark[index] {
						blocked = true;
						stack.push(dependency);
					}
					Ok(())
				};
				match node {
					DetectorOrGroup::Group(group) => {
						for link in groups[group].linked_groups.iter() {
							dependency_callback(DetectorOrGroup::Group(link.target_group))?
						}
						for detector_cycle in groups[group].outgoing_detector_cycles.iter() {
							for (detector, _) in
								self.cycles[*detector_cycle].placed_detectors.iter()
							{
								dependency_callback(DetectorOrGroup::Detector(*detector))?
							}
						}
					}
					DetectorOrGroup::Detector(detector) => {
						for link in detectors[detector].linked_groups.iter() {
							dependency_callback(DetectorOrGroup::Group(link.target_group))?
						}
					}
				}
				// If the node is not blocked, we can safely put it as the next in the topological ordering.
				if !blocked {
					// Remove our node (it has to be at the top because `node` is the last element)
					// And we have not pushed to the stack
					stack.pop();
					// Place the node into the ordering giving it the next available index
					sorted_mark[index] = true;
					currently_visited_mark[index] = false;
					sorted_order.push(node);
				}
			}
		}
		// Reverse the ordering, so sources come before targets
		sorted_order.reverse();
		Ok(sorted_order)
	}

	/// Asserts that [`Self::construct_execution_order`] produced
	/// a correct topological ordering
	#[cfg(any(debug_assertions, test))]
	fn debug_verify_execution_order(
		&self,
		groups: &[GroupData],
		detectors: &[DetectorData],
		execution_order: &[DetectorOrGroup],
	) {
		// Check that every group and (used) detector index occurs exactly once
		let mut group_counter = vec![0; groups.len()];
		let mut detector_counter = vec![0; detectors.len()];
		for step in execution_order.iter() {
			match step {
				DetectorOrGroup::Group(group) => group_counter[*group] += 1,
				DetectorOrGroup::Detector(detector) => detector_counter[*detector] += 1,
			}
		}
		assert_eq!(
			group_counter,
			vec![1; groups.len()],
			"Groups are not placed uniquely in execution order"
		);
		assert_eq!(
			detector_counter,
			vec![1; detectors.len()],
			"Detectors are not placed uniquely in execution order"
		);
		// Check that all links come from earlier to later objects in the execution order
		let mut group_appearances = vec![0; groups.len()];
		let mut detector_appearances = vec![0; detectors.len()];
		for (number, step) in execution_order.iter().enumerate() {
			match step {
				DetectorOrGroup::Group(group) => group_appearances[*group] = number,
				DetectorOrGroup::Detector(detector) => detector_appearances[*detector] = number,
			}
		}
		for (source_group_id, group) in groups.iter().enumerate() {
			for link in group.linked_groups.iter() {
				assert!(
					group_appearances[link.target_group] > group_appearances[source_group_id],
					"Group {} (with order {}) links to an earlier group {} (with order {})",
					source_group_id,
					group_appearances[source_group_id],
					link.target_group,
					group_appearances[link.target_group],
				);
			}
			for detector_cycle_id in group.outgoing_detector_cycles.iter().copied() {
				for &(detector_id, _) in self.cycles[detector_cycle_id].placed_detectors.iter() {
					assert!(
						detector_appearances[detector_id] > group_appearances[source_group_id],
						"Group {} (with order {}) contains an earlier detector {} (with order {})",
						source_group_id,
						group_appearances[source_group_id],
						detector_id,
						detector_appearances[detector_id],
					);
				}
			}
		}
		for (detector_id, detector) in detectors.iter().enumerate() {
			for link in detector.linked_groups.iter().copied() {
				assert!(
					detector_appearances[detector_id] < group_appearances[link.target_group],
					"Detector {} (with order {}) triggers an earlier group {} (with order {})",
					detector_id,
					detector_appearances[detector_id],
					link.target_group,
					group_appearances[link.target_group],
				);
			}
		}
	}

	/// Computes which pairs of groups can not be rotated in sync
	fn compute_forbidden_groups(
		&self,
		groups: &[GroupData],
	) -> Result<Vec<(usize, usize, HashSet<usize>)>, OverlappedLinkedCyclesError> {
		let mut forbid = Vec::new();
		// TODO: Use a better algorithm, like come on O(n^6) ???
		for group_a in 0..groups.len() {
			for group_b in group_a..groups.len() {
				let mut problems = HashSet::default();
				for &(cycle_a, _) in groups[group_a].cycles.iter() {
					for &(cycle_b, _) in groups[group_b].cycles.iter() {
						if cycle_a == cycle_b {
							debug_assert!(
								group_a == group_b,
								"Union-find should've partitioned cycles into disjoint groups"
							);
							continue;
						}
						'inner: for &vertex_a in self.cycles[cycle_a].vertex_indices.iter() {
							for &vertex_b in self.cycles[cycle_b].vertex_indices.iter() {
								if vertex_a == vertex_b {
									if group_a == group_b {
										return Err(OverlappedLinkedCyclesError {
											dest_cycle: cycle_a,
											source_cycle: cycle_b,
											shared_vertex: vertex_a,
										});
									}
									problems.insert(vertex_a);
									break 'inner;
								}
							}
						}
					}
				}
				if !problems.is_empty() {
					forbid.push((group_a, group_b, problems));
				}
			}
		}
		Ok(forbid)
	}

	/// Asserts that a vertex data object is complete and assembles it
	fn build_vertex_data(intermediate: IntermediateVertexData) -> VertexData {
		let position = intermediate.position.get_fixed().unwrap_or_default();
		VertexData {
			position,
			object: intermediate.object,
			glyph: intermediate.glyph,
		}
	}

	/// Asserts that a cycle data object is complete and assembles it
	fn build_cycle_data(
		intermediate: IntermediateCycleData,
		vertex_data: &[VertexData],
	) -> CycleData {
		let placement = intermediate.placement.unwrap_or_else(|| {
			debug_assert!(
				false,
				"Unplaced cycle in build phase, should have been detected earlier"
			);
			CyclePlacement {
				position: Vec2::ZERO,
				shape: CycleShape::Circle(1.0),
			}
		});
		let center_sprite_position = match intermediate.center_sprite_position {
			IntermediateCycleCenterSpritePosition::Placed(pos) => Some(pos),
			IntermediateCycleCenterSpritePosition::Disabled => None,
			IntermediateCycleCenterSpritePosition::Unspecified => {
				debug_assert!(false, "Unplaced cycle center sprite in build phase, should have been materialized earlier");
				None
			}
		};
		let center_sprite_appearence =
			CycleCenterSpriteAppearence(center_sprite_position.map(|p| p - placement.position));
		let (group, relative_direction) = match intermediate.linked_cycle {
			IntermediateLinkStatus::Group(group, relative_direction) => (group, relative_direction),
			_ => {
				debug_assert!(false, "Cycle built without a valid group assignment");
				(0, LinkedCycleDirection::Coincident)
			}
		};
		// This only works for circles
		// TODO: Make different versions for other cycle shapes
		let vertex_positions = intermediate
			.vertex_indices
			.iter()
			.map(|i| {
				let relative_vertex_position = vertex_data[*i].position - placement.position;
				let angle = Vec2::X.angle_to(relative_vertex_position);
				(angle / TAU).rem_euclid(1.0)
			})
			.collect();
		CycleData {
			placement,
			center_sprite_appearence,
			vertex_indices: intermediate.vertex_indices,
			vertex_positions,
			detector_indices: intermediate.placed_detectors,
			wall_indices: intermediate.walls,
			turnability: intermediate.turnability,
			group,
			orientation_within_group: relative_direction,
		}
	}

	/// Verifies that the level data is complete and ready to be built without an error
	///
	/// If some information is missing, an error is emited and the information is filled in
	fn validate_before_build(&mut self, errors: &mut LevelBuilderErrorLog) {
		// All cycles must be placed
		for (i, cycle) in self.cycles.iter_mut().enumerate() {
			if cycle.placement.is_none() {
				errors.push(LevelBuilderError::UnplacedCycle(i));
				// Fill in some placeholder value so we can return partial build
				cycle.placement = Some(CyclePlacement {
					position: Vec2::ZERO,
					shape: CycleShape::Circle(1.0),
				})
			}
		}
	}

	/// Finds the root cycle (cycle that has no link to another parent) that this cycle's links point to and
	/// what is the relative direction of rotation, going through the links to there.
	fn find_group_root(&self, mut cycle: usize) -> (usize, LinkedCycleDirection) {
		let mut relative_direction = LinkedCycleDirection::Coincident;
		while let IntermediateLinkStatus::Cycle(lower, direction) = self.cycles[cycle].linked_cycle
		{
			// TODO: Optimise by shortening the path as we traverse it.
			cycle = lower;
			relative_direction *= direction;
		}
		(cycle, relative_direction)
	}

	/// Links two cycles asymmetrically (the link only goes from source to destination)
	/// The link is transitive.
	fn add_cycle_link(
		&mut self,
		cycle_a: usize,
		cycle_b: usize,
		direction: LinkedCycleDirection,
	) -> Result<(), LevelBuilderError> {
		let (cycle_1, rel_dir_a) = self.find_group_root(cycle_a);
		let (cycle_2, rel_dir_b) = self.find_group_root(cycle_b);
		let link_direction = direction * rel_dir_a * rel_dir_b;

		// There is no link to be created if we converged to the same node twice
		// However we must check that the relative direction is correct, otherwise we would be requiring that cycles
		// in the group turn opposite to their own direction.
		if cycle_1 == cycle_2 {
			return if link_direction != LinkedCycleDirection::Coincident {
				Err(LevelBuilderError::CycleLinkageConflict(cycle_a, cycle_b))
			} else {
				Ok(())
			};
		}

		// For niceness we always link higher numbers to lower numbers.
		let (source_cycle, target_cycle) = if cycle_1 > cycle_2 {
			(cycle_1, cycle_2)
		} else {
			(cycle_2, cycle_1)
		};
		// We have to take into account all the swaps that occured between
		self.cycles[source_cycle].linked_cycle =
			IntermediateLinkStatus::Cycle(target_cycle, link_direction);
		Ok(())
	}
}<|MERGE_RESOLUTION|>--- conflicted
+++ resolved
@@ -88,13 +88,10 @@
 			.into_iter()
 			.map(|(detector, position)| (detector, i32::rem_euclid(position, n_vertices) as usize))
 			.collect::<Vec<_>>();
-<<<<<<< HEAD
 		let walls = walls
 			.into_iter()
 			.map(|position| i32::rem_euclid(position, n_vertices) as usize)
 			.collect::<Vec<_>>();
-=======
->>>>>>> 9af0e712
 		// If there are detectors but no vertices, this cycle is invalid.
 		if vertex_indices.is_empty() && !detectors.is_empty() {
 			return Err(LevelBuilderError::DetectorOnEmptyCycle);
