--- conflicted
+++ resolved
@@ -1,10 +1,7 @@
 use super::error::*;
 use super::*;
-<<<<<<< HEAD
-=======
 
 use bevy::math::bounding::BoundingVolume;
->>>>>>> 12d29c35
 use bevy::platform::collections::HashSet;
 use itertools::Itertools as _;
 
@@ -257,9 +254,6 @@
 			building_error.get_or_insert(err);
 		});
 		self.build_layout();
-<<<<<<< HEAD
-		let bounding_box = self.bounding_box.unwrap_or_else(|| self.get_bounding_box());
-=======
 		let bounding_box = self
 			.bounding_box
 			.expect("Bounding box should have been set by build_layout");
@@ -267,12 +261,6 @@
 			self.initial_camera_pos.x.unwrap_or(bounding_box.center().x),
 			self.initial_camera_pos.y.unwrap_or(bounding_box.center().y),
 		);
-		let cycles = self
-			.cycles
-			.into_iter()
-			.map(Self::build_cycle_data)
-			.collect();
->>>>>>> 12d29c35
 		let vertices = self
 			.vertices
 			.into_iter()
