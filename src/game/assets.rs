--- conflicted
+++ resolved
@@ -131,37 +131,6 @@
 	}
 }
 
-<<<<<<< HEAD
-=======
-#[derive(Clone, Copy, PartialEq, Eq, Debug, Hash)]
-pub enum LevelID {
-	Intro,
-	Boxes,
-	Manual,
-	Transfer,
-	Cycle,
-	Bicycle,
-	Swap,
-	Sort,
-	Tricycle,
-	CargoTricycle,
-	CargoSinglePlayer,
-	SquareCycle,
-	DiamondCycle,
-	Lotus,
-	ThreeInARow,
-	TripleRing,
-	Car,
-	Olympic,
-	Pedalo,
-	Disrupt,
-	Pyramid,
-	Teamwork,
-	//	#[cfg(not(target = "wasm"))]
-	//	Custom, TODO
-}
-
->>>>>>> 929bf48c
 #[derive(Asset, Clone, Deref, DerefMut, Debug, Reflect)]
 pub struct PlainText(pub String);
 
