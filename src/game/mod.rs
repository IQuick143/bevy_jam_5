--- conflicted
+++ resolved
@@ -6,11 +6,8 @@
 pub mod events;
 pub mod level;
 pub mod logic;
-<<<<<<< HEAD
 pub mod resources;
-=======
 pub mod spawn;
->>>>>>> 4f8a56ff
 
 pub mod prelude {
 	pub use super::components::*;
