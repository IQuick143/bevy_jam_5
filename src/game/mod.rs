//! Game mechanics and content.

pub mod animation;
pub mod assets;
pub mod audio;
pub mod components;
pub mod events;
pub mod graphics;
pub mod inputs;
pub mod level;
pub mod logic;
pub mod resources;
pub mod spawn;

pub mod prelude {
	pub use super::components::*;
	pub use super::events::*;
	pub use super::resources::*;
	pub use super::LevelID;
	pub use bevy::prelude::*;
}

use bevy::prelude::*;

#[derive(Clone, Copy, PartialEq, Eq, Debug, Hash)]
pub enum LevelID {
	Intro,
	Transfer,
	Boxes,
	Manual,
	Sync,
	Sync2,
	Colors,
	Bicycle,
	Swap,
	Sort,
	Tricycle,
	CargoTricycle,
	CargoSinglePlayer,
	Lotus,
	ThreeInARowSimple,
	ThreeInARow,
	Car,
	Olympic,
	Disrupt,
	Send,
	Teamwork,
	Sort2,
	Rubik,
	//	#[cfg(not(target = "wasm"))]
	//	Custom, TODO
}

impl LevelID {
	/// Get the level that comes after a specific one, if any
	pub fn next_level(self) -> Option<Self> {
		let mut level_order = Self::LEVEL_ORDER.iter();
		level_order
			.find(|x| **x == self)
			.expect("All levels should be included in canonical order");
		level_order.next().copied()
	}

	/// Get the display name of a level
	pub fn level_name(self) -> &'static str {
		match self {
			Self::Intro => "Intro",
			Self::Transfer => "Transfer",
			Self::Boxes => "Boxes",
			Self::Manual => "Manual",
			Self::Sync => "Sync",
			Self::Sync2 => "Sync 2",
			Self::Colors => "Colors",
			Self::Bicycle => "Bicycle",
			Self::Swap => "Swap",
			Self::Sort => "Sort",
			Self::Tricycle => "Tricycle",
			Self::CargoTricycle => "Tricycle 2",
			Self::CargoSinglePlayer => "Tricycle 3",
			Self::Lotus => "Lotus",
			Self::ThreeInARowSimple => "Grid",
			Self::ThreeInARow => "Grid EX",
			Self::Car => "Car",
			Self::Olympic => "Olympic",
			Self::Disrupt => "Disrupt",
			Self::Send => "Send",
			Self::Teamwork => "Teamwork",
			Self::Sort2 => "Sort 2",
			Self::Rubik => "Rubik",
		}
	}

	/// Get the hint for a level
	pub fn level_hint(self) -> Option<&'static str> {
		match self {
			Self::Intro => None,
			Self::Transfer => None,
			Self::Boxes => None,
			Self::Manual => None,
			Self::Sync => Some("Linkages make cycles move in Sync!"),
			Self::Sync2 => None,
			Self::Colors => None,
			Self::Bicycle => None,
			Self::Swap => None,
			Self::Sort => None,
			Self::Tricycle => None,
			Self::CargoTricycle => None,
			Self::CargoSinglePlayer => None,
			Self::Lotus => Some("In compliance with the Aperture Science regulatory body, I am legally forced to inform you, this level is looking kinda good."),
			Self::ThreeInARowSimple => Some("Tip: Think about the paths the player can take and plan them ahead."),
			Self::ThreeInARow => Some("I hope you enjoyed Grid."),
			Self::Car => Some("Fun fact: Originally this level was thought to be impossible!"),
			Self::Olympic => Some("Tip: In levels with a single player and manual cycles, it's helpful to think about the player's routes through the crossings."),
			Self::Disrupt => Some("So close, yet so far... Tip: Modular arithmetic."),
			Self::Send => None,
			Self::Teamwork => Some("Fact: Teamwork makes the dream work, sometimes."),
			Self::Sort2 => None,
			Self::Rubik => None,
		}
	}

	/// The canonical level order
<<<<<<< HEAD
	pub const LEVEL_ORDER: [LevelID; 23] = [
=======
	pub const LEVEL_ORDER: [LevelID; 21] = [
>>>>>>> a2ff4332
		Self::Intro,
		Self::Transfer,
		Self::Boxes,
		Self::Manual,
//		Self::Colors,
		Self::Bicycle,
		Self::Swap,
		Self::Sort,
		Self::Lotus,
		Self::Olympic,
		Self::Tricycle,
		Self::CargoTricycle,
		Self::CargoSinglePlayer,
		Self::ThreeInARowSimple,
		Self::Sync,
		Self::Sync2,
		Self::Disrupt,
		Self::Send,
		Self::Teamwork,
		Self::Sort2,
		Self::ThreeInARow,
		Self::Car,
		Self::Rubik,
	];
}

pub(super) fn plugin(app: &mut App) {
	app.add_plugins((
		audio::plugin,
		assets::plugin,
		spawn::plugin,
		logic::plugin,
		animation::plugin,
		resources::plugin,
		inputs::plugin,
	));
	app.add_event::<events::GameLayoutChanged>();
	app.add_event::<events::RotateCycleGroup>();
	app.add_event::<events::RotateSingleCycle>();
}<|MERGE_RESOLUTION|>--- conflicted
+++ resolved
@@ -120,11 +120,7 @@
 	}
 
 	/// The canonical level order
-<<<<<<< HEAD
-	pub const LEVEL_ORDER: [LevelID; 23] = [
-=======
 	pub const LEVEL_ORDER: [LevelID; 21] = [
->>>>>>> a2ff4332
 		Self::Intro,
 		Self::Transfer,
 		Self::Boxes,
@@ -147,7 +143,7 @@
 		Self::Sort2,
 		Self::ThreeInARow,
 		Self::Car,
-		Self::Rubik,
+		//Self::Rubik,
 	];
 }
 
