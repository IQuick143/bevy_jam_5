--- conflicted
+++ resolved
@@ -191,14 +191,8 @@
 	}
 
 	// Apply rotations
-<<<<<<< HEAD
-	#[expect(clippy::needless_range_loop)]
-	for group_id in 0..level.groups.len() {
-		if group_rotations[group_id] == 0 {
-=======
 	for (group_data, &rotation) in level.groups.iter().zip(group_rotations.iter()) {
 		if rotation == 0 {
->>>>>>> 6af486cb
 			continue;
 		}
 		let direction = if rotation > 0 {
@@ -216,11 +210,7 @@
 					RotateCycle {
 						target_cycle: cycle_index.0[id],
 						direction: direction * relative_direction,
-<<<<<<< HEAD
-						amount: group_rotations[group_id].unsigned_abs() as usize,
-=======
 						amount: rotation.unsigned_abs() as usize,
->>>>>>> 6af486cb
 					}
 				})
 				.map(RotateSingleCycle),
