--- conflicted
+++ resolved
@@ -57,14 +57,10 @@
 rand =  { version = "0.8", features = ["small_rng"] }
 regex = "1.10.5"
 logos = "0.15.0"
-<<<<<<< HEAD
-pomelo = "0.1.5"
+pomelo = "0.2.1"
 serde = "*"
 serde_json = "*"
 directories = "6.0.0"
-=======
-pomelo = "0.2.1"
->>>>>>> 00339904
 
 [features]
 default = [
